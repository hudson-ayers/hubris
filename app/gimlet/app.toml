name = "gimlet"
target = "thumbv7em-none-eabihf"
board = "gimlet-1"
stacksize = 1024

[kernel]
path = "."
name = "gimlet"
requires = {flash = 32768, ram = 4096}
#
# For the kernel (and for any task that logs), we are required to enable
# either "itm" (denoting logging/panicking via ARM's Instrumentation Trace
# Macrocell) or "semihosting" (denoting logging/panicking via ARM
# semihosting).  We are biased to ITM because semihosting is excruciatingly
# slow (it is breakpoint based) and has an undesirable failure mode if logging
# output is generated and debugger is not attached (namely, the target stops).
# If one does choose to change this to semihosting for purposes of
# development, be sure to also change it in every task of interest.
#
features = ["itm"]

[supervisor]
notification = 1

# Flash sections are mapped into flash bank 1 (of 2).
[outputs.flash]
address = 0x08000000
size = 1048576
read = true
execute = true

# RAM sections are currently mapped into DTCM, a small but fast SRAM.
[outputs.ram]
address = 0x20000000
size = 131072
read = true
write = true
execute = false  # let's assume XN until proven otherwise

[tasks.jefe]
path = "../../task/jefe"
name = "task-jefe"
priority = 0
requires = {flash = 8192, ram = 2048}
start = true
features = ["itm"]
stacksize = 1536

[tasks.rcc_driver]
path = "../../drv/stm32h7-rcc"
name = "drv-stm32h7-rcc"
features = ["h753"]
priority = 1
requires = {flash = 8192, ram = 1024}
uses = ["rcc"]
start = true

[tasks.gpio_driver]
path = "../../drv/stm32h7-gpio"
name = "drv-stm32h7-gpio"
features = ["h753"]
priority = 2
requires = {flash = 8192, ram = 1024}
uses = ["gpios1", "gpios2", "gpios3"]
start = true
task-slots = ["rcc_driver"]

[tasks.spi4_driver]
path = "../../drv/stm32h7-spi-server"
name = "drv-stm32h7-spi-server"
priority = 2
requires = {flash = 16384, ram = 2048}
features = ["spi4", "h753"]
uses = ["spi4"]
start = true
interrupts = {"spi4.irq" = 1}
stacksize = 1000
task-slots = ["gpio_driver", "rcc_driver"]

[tasks.spi4_driver.config.spi]
global_config = "spi4"

[tasks.spi2_driver]
path = "../../drv/stm32h7-spi-server"
name = "drv-stm32h7-spi-server"
priority = 2
requires = {flash = 16384, ram = 2048}
features = ["spi2", "h753"]
uses = ["spi2"]
start = true
interrupts = {36 = 1}
stacksize = 1000
task-slots = ["gpio_driver", "rcc_driver"]

[tasks.spi2_driver.config.spi]
global_config = "spi2"


[tasks.i2c_driver]
path = "../../drv/stm32h7-i2c-server"
name = "drv-stm32h7-i2c-server"
features = ["h753", "itm"]
priority = 2
requires = {flash = 16384, ram = 2048}
uses = ["i2c2", "i2c3", "i2c4"]
start = true
task-slots = ["gpio_driver", "rcc_driver"]

[tasks.i2c_driver.interrupts]
33 = 0b0000_0010        # I2C2 event
34 = 0b0000_0010        # I2C2 error
72 = 0b0000_0100        # I2C3 event
73 = 0b0000_0100        # I2C3 error
95 = 0b0000_1000        # I2C4 event
96 = 0b0000_1000        # I2C4 error

[tasks.spd]
path = "../../task/spd"
name = "task-spd"
features = ["h753", "itm"]
priority = 2
requires = {flash = 16384, ram = 16384}
uses = ["i2c1"]
start = true
task-slots = ["gpio_driver", "i2c_driver", "rcc_driver"]

[tasks.spd.interrupts]
31 = 0b0000_0001        # I2C1 event
32 = 0b0000_0001        # I2C1 error

[tasks.thermal]
path = "../../task/thermal"
name = "task-thermal"
features = ["itm", "h753"]
priority = 3
requires = {flash = 8192, ram = 2048 }
stacksize = 2048
start = true
task-slots = ["i2c_driver", "sensor"]

[tasks.power]
path = "../../task/power"
name = "task-power"
features = ["itm", "h753"]
priority = 3
requires = {flash = 16384, ram = 4096 }
stacksize = 2048
start = true
task-slots = ["i2c_driver", "sensor", "gimlet_seq"]

[tasks.hiffy]
path = "../../task/hiffy"
name = "task-hiffy"
features = ["h753", "stm32h7", "itm", "i2c", "gpio", "spi", "qspi"]
priority = 3
requires = {flash = 32768, ram = 32768 }
start = true
task-slots = ["gpio_driver", "hf", "i2c_driver"]

[tasks.gimlet_seq]
path = "../../drv/gimlet-seq-server"
name = "drv-gimlet-seq-server"
features = ["h753"]
priority = 3
<<<<<<< HEAD
requires = {flash = 65536, ram = 8192 }
stacksize = 2048
=======
requires = {flash = 65536, ram = 4096 }
stacksize = 1024
>>>>>>> f7e12092
start = true
task-slots = ["gpio_driver", "i2c_driver", {spi_driver = "spi2_driver"}, "hf"]

[tasks.hf]
path = "../../drv/gimlet-hf-server"
name = "drv-gimlet-hf-server"
features = ["h753"]
priority = 3
requires = {flash = 16384, ram = 2048 }
stacksize = 2048
start = true
uses = ["quadspi"]
interrupts = {92 = 1}
task-slots = ["gpio_driver", "rcc_driver"]

[tasks.sensor]
path = "../../task/sensor"
name = "task-sensor"
features = ["itm"]
priority = 3
requires = {flash = 8192, ram = 2048 }
stacksize = 2000        # Sensor data is stored on the stack
start = true

[tasks.idle]
path = "../../task/idle"
name = "task-idle"
priority = 5
requires = {flash = 128, ram = 256}
stacksize = 256
start = true

[peripherals.rcc]
address = 0x58024400
size = 1024

[peripherals.gpios1]
address = 0x58020000
size = 0x2000

[peripherals.gpios2]
address = 0x58022000
size = 0x0800

[peripherals.gpios3]
address = 0x58022800
size = 0x0400

[peripherals.spi2]
address = 0x40003800
size = 1024

[peripherals.spi4]
address = 0x40013400
size = 1024
interrupts = { irq = 84 }

[peripherals.usart3]
address = 0x40004800
size = 1024

[peripherals.i2c1]
address = 0x40005400
size = 1024

[peripherals.i2c2]
address = 0x40005800
size = 1024

[peripherals.i2c3]
address = 0x40005c00
size = 1024

[peripherals.i2c4]
address = 0x58001c00
size = 1024

[peripherals.quadspi]
address = 0x52005000
size = 4096

[config]

#
# I2C1: SPD proxy bus
#
[[config.i2c.controllers]]
controller = 1
target = true

#
# SMBUS_SPD_PROXY_SP3_TO_SP_SMCLK
# SMBUS_SPD_PROXY_SP3_TO_SP_SMDAT
#
[config.i2c.controllers.ports.B]
name = "spd"
description = "SPD proxy"
pins = [ { pins = [ 6, 7 ], af = 4 } ]

#
# I2C2: Front/M.2 bus
#
[[config.i2c.controllers]]
controller = 2

#
# SMBUS_SP_TO_M2_SMCLK_A2_V3P3
# SMBUS_SP_TO_M2_SMDAT_A2_V3P3
#
[config.i2c.controllers.ports.B]
name = "m2"
description = "M.2 bus"
pins = [ { pins = [ 10, 11 ], af = 4 } ]
muxes = [ { driver = "pca9548", address = 0x73 } ]

#
# SMBUS_SP_TO_LVL_FRONT_SMDAT
# SMBUS_SP_TO_LVL_FRONT_SMCLK
#
[config.i2c.controllers.ports.F]
name = "front"
description = "Front bus"
pins = [ { pins = [ 0, 1 ], af = 4 } ]

#
# Shark fin muxes
#
[[config.i2c.controllers.ports.F.muxes]]
driver = "pca9548"
address = 0x70

[[config.i2c.controllers.ports.F.muxes]]
driver = "pca9548"
address = 0x71

[[config.i2c.controllers.ports.F.muxes]]
driver = "pca9548"
address = 0x72

#
# I2C3: Mid bus
#
[[config.i2c.controllers]]
controller = 3

#
# SMBUS_SP_TO_LVL_MID_SMCLK
# SMBUS_SP_TO_LVL_MID_SMDAT
#
[config.i2c.controllers.ports.H]
name = "mid"
description = "Mid bus"
pins = [ { pins = [ 7, 8 ], af = 4 } ]

#
# I2C4: Rear bus
#
[[config.i2c.controllers]]
controller = 4

#
# SMBUS_SP_TO_LVL_REAR_SMCLK
# SMBUS_SP_TO_LVL_REAR_SMDAT
#
[config.i2c.controllers.ports.F]
name = "rear"
description = "Rear bus"
pins = [ { pins = [ 14, 15 ], af = 4 } ]

#
# Note that the north and south temperature boards are inverted with respect
# to one another; see Gimlet issue #1302 for details
#
[[config.i2c.devices]]
bus = "front"
address = 0x48
device = "tmp117"
name = "Southwest"
description = "Front temperature sensor (zone 1)"
sensors = { temperature = 1 }
removable = true

[[config.i2c.devices]]
bus = "front"
address = 0x49
device = "tmp117"
name = "South"
description = "Front temperature sensor (zone 2)"
sensors = { temperature = 1 }
removable = true

[[config.i2c.devices]]
bus = "front"
address = 0x4a
device = "tmp117"
name = "Southeast"
description = "Front temperature sensor (zone 3)"
sensors = { temperature = 1 }
removable = true

[[config.i2c.devices]]
bus = "front"
address = 0x70
device = "pca9545"
description = "U.2 ABCD mux"

[[config.i2c.devices]]
bus = "front"
address = 0x71
device = "pca9545"
description = "U.2 EFGH mux"

[[config.i2c.devices]]
bus = "front"
address = 0x72
device = "pca9545"
description = "U.2 IJ mux"

[[config.i2c.devices]]
bus = "m2"
address = 0x73
device = "pca9545"
description = "M.2 mux"

[[config.i2c.devices]]
bus = "mid"
address = 0x24
device = "tps546b24a"
description = "A2 3.3V rail"
pmbus = { rails = [ "V3P3_SP_A2" ] }
sensors = { temperature = 1, voltage = 1, current = 1 }
refdes = "U522"

[[config.i2c.devices]]
bus = "mid"
address = 0x27
device = "tps546b24a"
description = "A2 1.8V rail"
pmbus = { rails = [ "V1P8_SP3" ] }
sensors = { temperature = 1, voltage = 1, current = 1 }
refdes = "U523"

[[config.i2c.devices]]
bus = "mid"
address = 0x29
device = "tps546b24a"
description = "A2 5V rail"
pmbus = { rails = [ "V5_SYS_A2" ] }
sensors = { temperature = 1, voltage = 1, current = 1 }
refdes = "U524"

[[config.i2c.devices]]
bus = "mid"
address = 0x3a
device = "max5970"
description = "M.2 hot plug controller"

[[config.i2c.devices]]
bus = "mid"
address = 0x4c
device = "sbtsi"
name = "CPU"
description = "CPU temperature sensor"
sensors = { temperature = 1 }

[[config.i2c.devices]]
bus = "mid"
address = 0x58
device = "idt8a34003"
description = "Clock generator"

[[config.i2c.devices]]
bus = "mid"
address = 0x5a
device = "raa229618"
description = "CPU power controller"
pmbus = { rails = [ "VDD_VCORE", "VDD_MEM_ABCD" ] }
sensors = { temperature = 2, power = 2, voltage = 2, current = 2 }
refdes = "U350"

[[config.i2c.devices]]
bus = "mid"
address = 0x5b
device = "raa229618"
description = "SoC power controller"
pmbus = { rails = [ "VDDCR_SOC", "VDD_MEM_EFGH" ] }
sensors = { temperature = 2, power = 2, voltage = 2, current = 2 }
refdes = "U351"

[[config.i2c.devices]]
bus = "mid"
address = 0x5c
device = "isl68224"
description = "DIMM ABCD power controller"
pmbus = { rails = [ "VPP_ABCD", "V3P3_SYS", "" ] }
sensors = { voltage = 2, current = 2 }
refdes = "U352"

[[config.i2c.devices]]
bus = "mid"
address = 0x5d
device = "isl68224"
description = "DIMM EFGH power controller"
pmbus = { rails = [ "VPP_EFGH", "", "" ] }
sensors = { voltage = 1, current = 1 }
refdes = "U418"

[[config.i2c.devices]]
bus = "rear"
address = 0x10
device = "adm1272"
description = "Fan hot swap controller"
pmbus = { rails = [ "V54_FAN" ] }
sensors = { temperature = 1, voltage = 1, current = 1 }
refdes = "U419"

[[config.i2c.devices]]
bus = "rear"
address = 0x14
device = "adm1272"
description = "Sled hot swap controller"
pmbus = { rails = [ "V54_HS_OUTPUT" ] }
sensors = { temperature = 1, voltage = 1, current = 1 }
refdes = "U452"

[[config.i2c.devices]]
bus = "rear"
address = 0x20
device = "max31790"
description = "Fan controller"
sensors = { speed = 6 }

[[config.i2c.devices]]
bus = "rear"
address = 0x48
device = "tmp117"
name = "Northeast"
description = "Rear temperature sensor (zone 1)"
sensors = { temperature = 1 }
removable = true

[[config.i2c.devices]]
bus = "rear"
address = 0x49
device = "tmp117"
name = "North"
description = "Rear temperature sensor (zone 2)"
sensors = { temperature = 1 }
removable = true

[[config.i2c.devices]]
bus = "rear"
address = 0x4a
device = "tmp117"
name = "Northwest"
description = "Rear temperature sensor (zone 3)"
sensors = { temperature = 1 }
removable = true

[[config.i2c.devices]]
bus = "rear"
address = 0x4c
device = "tmp451"
sensors = { temperature = 1 }
description = "T6 temperature sensor"

[[config.i2c.devices]]
bus = "rear"
address = 0x5f
device = "isl68224"
description = "T6 power controller"
pmbus = { rails = [ "V0P96_NIC_VDD", "V1P8_NIC_A0HP" ] }
refdes = "U357"

[[config.i2c.devices]]
bus = "rear"
address = 0x67
device = "bmr491"
name = "IBC"
description = "Intermediate bus converter"
pmbus = { rails = [ "V12_SYS_A2" ] }
sensors = { temperature = 1, power = 1, voltage = 1, current = 1 }
refdes = "U431"


[config.spi.spi2]
controller = 2

[config.spi.spi2.mux_options.port_i]
outputs = [
    {port = "I", pins = [1, 3], af = 5},
]
input = {port = "I", pin = 2, af = 5}

[config.spi.spi2.mux_options.port_b]
outputs = [
    {port = "B", pins = [13, 14], af = 5},
]
input = {port = "B", pin = 15, af = 5}
swap_data = true

#
# ATTENTION REWORKED CS
#
# On a very small number of EVT1 Gimlets, one of the pins used for chip
# select was found to be damaged and needed to be reworked to be a different
# pin.  If you find yourself on one of these Gimlets, the borked CS pin
# (port A, pin 0) is connected to nothing and the sequencer won't correctly
# program -- and the sequencer task will explicitly panic with a message
# directing the user here.  To fix this, you will need to comment out the
# lines below marked "Uncomment the below line" -- and it should go without
# saying that this change should NOT be checked back in!
#
[config.spi.spi2.devices.sequencer]
mux = "port_b"
cs = {port = "A", pin = 0}
# ATTENTION REWORKED CS: Uncomment the below line
# cs = {port = "H", pin = 2}

[config.spi.spi2.devices.ice40]
mux = "port_b"
cs = {port = "A", pin = 0}
# ATTENTION REWORKED CS: Uncomment the below line
# cs = {port = "H", pin = 2}

[config.spi.spi2.devices.ksz8463]
mux = "port_i"
cs = {port = "A", pin = 0}
# ATTENTION REWORKED CS: Uncomment the below line
# cs = {port = "H", pin = 2}

[config.spi.spi2.devices.local_flash]
mux = "port_b"
cs = {port = "B", pin = 12}


[config.spi.spi4]
controller = 4

[config.spi.spi4.mux_options.rot]
outputs = [
    {port = "E", pins = [2, 6], af = 5},
]
input = {port = "E", pin = 5, af = 5}

[config.spi.spi4.devices.rot]
mux = "rot"
cs = {port = "E", pin = 4}
<|MERGE_RESOLUTION|>--- conflicted
+++ resolved
@@ -162,13 +162,8 @@
 name = "drv-gimlet-seq-server"
 features = ["h753"]
 priority = 3
-<<<<<<< HEAD
-requires = {flash = 65536, ram = 8192 }
-stacksize = 2048
-=======
 requires = {flash = 65536, ram = 4096 }
-stacksize = 1024
->>>>>>> f7e12092
+stacksize = 1600
 start = true
 task-slots = ["gpio_driver", "i2c_driver", {spi_driver = "spi2_driver"}, "hf"]
 
